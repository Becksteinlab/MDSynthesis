"""
Limbs are user interfaces for accessing stored data, as well as querying
the state of an object (data loaded, universe attached, etc.). They are also
used to aggregate the functionality of higher level objects (such as Sim) in
ways that are user-friendly.

In short, an Limb is designed to be user friendly on its own, but are
often used as components of a Treant.

"""
import os
from six import string_types
import numpy as np
import warnings

from datreant.core.limbs import Limb
from MDAnalysis import Universe
from MDAnalysis.core.AtomGroup import AtomGroup

from . import filesystem


<<<<<<< HEAD
class Universes(Limb):
    """Manage the defined universes of the Sim.

    Universes are interfaces to raw simulation data. The Sim can store
    multiple universe definitions corresponding to different versions
    of the same simulation output (e.g. post-processed trajectories derived
    from the same raw trajectory). The Sim has at most one universe
    definition that is "active" at one time, with stored selections for
    this universe directly available via ``Sim.selections``.

    The Sim can also store a preference for a "default" universe, which is
    activated on a call to ``Sim.universe`` when no other universe is
    active.

    """
    _name = 'universes'
    _filepaths = ['abs', 'rel']

    def __init__(self, sim):
        super(Universes, self).__init__(sim)

        # init state if tags not already there;
        # if read-only, check that they are there,
        # and raise exception if they are not
        try:
            with self._treant._write:
                try:
                    self._treant._state['mds']['universes']
                except KeyError:
                    self._treant._state['mds']['universes'] = dict()
        except (IOError, OSError):
            with self._treant._read:
                try:
                    self._treant._state['mds']['universes']
                except KeyError:
                    raise KeyError(
                            ("Missing 'universes' data, and cannot write to "
                             "Sim '{}'".format(self._treant.filepath)))

    def __repr__(self):
        return "<Universes({})>".format(self.keys())

    def __str__(self):
        universes = self.keys()
        agg = "Universes"
        majsep = "="
        seplength = len(agg)

        if not universes:
            out = "No universes"
        else:
            out = agg + '\n'
            out = out + majsep * seplength + '\n'
            for universe in universes:
                out = out + "'{}'".format(universe)
                if self.default == universe:
                    out = out + ' (default)'
                if self._treant._uname == universe:
                    out = out + ' (active)'
                out = out + '\n'
        return out

    def __contains__(self, item):
        return item in self.keys()

    def __iter__(self):
        return self.keys().__iter__()

    def __getitem__(self, handle):
        """Attach universe and return a reference to it.

        :Arguments:
            *handle*
                given name for selecting the universe

        :Returns:
            *universe*
                a reference to the newly attached universe
        """
        self.activate(handle)

        return self._treant.universe

    def __setitem__(self, handle, universe):
        """Add a Universe object directly as a Universe definition.

        Does not at the moment store any special init keywords used to create
        the Universe originally.

        """
        top = universe.filename
        try:
            traj = universe.trajectory.filename
        except AttributeError:
            try:
                traj = universe.trajectory.filenames
            except AttributeError:
                traj = []

        self.add(handle, top, traj)

    def add(self, handle, topology, *trajectory):
        """Add a universe definition to the Sim object.

        A universe is an MDAnalysis object that gives access to the details
        of a simulation trajectory. A Sim object can contain multiple universe
        definitions (topology and trajectory pairs), since it is often
        convenient to have different post-processed versions of the same
        raw trajectory.

        Using an existing universe handle will replace the topology and
        trajectory for that definition; selections for that universe will be
        retained.

        If there is no current default universe, then the added universe will
        become the default.

        :Arguments:
            *handle*
                given name for selecting the universe
            *topology*
                path to the topology file
            *trajectory*
                path to the trajectory file; multiple files may be given
                and these will be used in order as frames for the trajectory

        """
        outtraj = []
        for traj in trajectory:
            if isinstance(traj, list):
                for t in traj:
                    outtraj.append(t)
            else:
                outtraj.append(traj)

        with self._treant._write:
            # if universe schema already exists, don't overwrite it
            if handle not in self._treant._state['mds']['universes']:
                self._treant._state['mds']['universes'][handle] = dict()

            udict = self._treant._state['mds']['universes'][handle]

            # add topology paths
            udict['top'] = [os.path.abspath(topology),
                            os.path.relpath(topology, self._treant.abspath)]

            # add trajectory paths
            udict['traj'] = list()
            for segment in outtraj:
                udict['traj'].append(
                        [os.path.abspath(segment),
                         os.path.relpath(segment, self._treant.abspath)])

            # add selections schema
            if 'sels' not in udict:
                udict['sels'] = dict()

            # add resnums schema
            if 'resnums' not in udict:
                udict['resnums'] = None

            # if no default universe, make this default
            if not self._treant._state['mds']['default']:
                self._treant._state['mds']['default'] = handle

            if not self.default:
                self.default = handle

    def remove(self, *handle):
        """Remove a universe definition.

        Also removes any selections associated with the universe.

        :Arguments:
            *handle*
                name of universe(s) to delete
        """
        with self._treant._write:
            for item in handle:
                try:
                    del self._treant._state['mds']['universes'][item]
                except KeyError:
                    raise KeyError(
                            "No such universe '{}';".format(handle) +
                            " nothing to remove.")

                if self._treant._uname == item:
                    self._treant._universe = None
                    self._treant._uname = None

                if self.default == item:
                    self.default = None

    def rename(self, handle, newname):
        """Rename a universe definition.

        :Arguments:
            *handle*
                name of universe to rename
            *newname*
                new name of universe
        """
        with self._treant._write:
            if newname in self._treant._state['mds']['universes']:
                raise ValueError("Universe '{}' already exixts; "
                                 "remove it first".format(newname))

            udicts = self._treant._state['mds']['universes']
            try:
                udicts[newname] = udicts.pop(handle)
            except KeyError:
                raise KeyError("No such universe '{}'; "
                               "nothing to rename.".format(handle))

        if self._treant._uname == handle:
            self._treant._uname = newname

            if self.default == handle:
                self.default = newname

    def keys(self):
        """Get handles for all universe definitions as a list.

        :Returns:
            *handles*
                list of all universe handles
        """
        with self._treant._read:
            return self._treant._state['mds']['universes'].keys()

    def activate(self, handle=None):
        """Make the selected universe active.

        Only one universe definition can be active in a Sim at one time. The
        active universe can be accessed from ``Sim.universe``. Stored
        selections for the active universe can be accessed as items in
        ``Sim.selections``.

        If no handle given, the default universe is loaded.

        If a resnum definition exists for the universe, it is applied.

        Raises :exc:`ValueError` if no handle given and no universe is set
        as the default.

        :Arguments:
            *handle*
                given name for selecting the universe; if ``None``, default
                universe selected
        """
        if not handle:
            handle = self.default

        if handle:
            uh = filesystem.Universehound(self, handle)
            paths = uh.fetch()
            topology = paths['top']
            trajectory = paths['traj']

            self._treant._universe = Universe(topology, *trajectory)
            self._treant._uname = handle
            self._apply_resnums()

            # update the universe definition; will automatically build current
            # path variants for each file
            # if read-only, move on
            try:
                self.add(handle, topology, *trajectory)
            except OSError:
                warnings.warn(
                    "Cannot update paths for universe '{}';".format(handle) +
                    " state file is read-only.")
        else:
            raise ValueError("No handle given, and no default universe set;" +
                             " no universe activated.")

    @property
    def current(self):
        """Name of the currently active universe.

        ``None`` indicates no universe is active.

        """
        return self._treant._uname

    def deactivate(self):
        """Deactivate the current universe.

        Deactivating the current universe may be necessary to conserve
        memory, since the universe can then be garbage collected.

        """
        self._treant._universe = None
        self._treant._uname = None

    def _apply_resnums(self):
        """Apply resnum definition to active universe.

        """
        with self._treant._read:
            udict = self._treant._state['mds']['universes'][self.current]
            resnums = udict['resnums']

        if resnums:
            self._treant._universe.residues.set_resnums(np.array(resnums))

    def resnums(self, handle, resnums):
        """Define resnums for the given universe.

        Resnums are useful for referring to residues by their canonical resid,
        for instance that stored in the PDB. By giving a resnum definition
        for the universe, this definition will be applied to the universe
        on activation.

        Will overwrite existing resnum definition if it exists.

        :Arguments:
            *handle*
                name of universe to apply resnums to
            *resnums*
                array or list giving the resnum for each residue in the
                topology, in atom index order; giving ``None`` will delete
                resnum definition
        """
        with self._treant._write:
            udict = self._treant._state['mds']['universes'][handle]
            if resnums is None:
                udict['resnums'] = None
            else:
                udict['resnums'] = list(resnums)

            if handle == self._treant._uname:
                self._apply_resnums()

    @property
    def default(self):
        """The default universe.

        Set to an existing universe handle to change.

        The default universe is loaded on calls to ``Sim.universe`` or
        ``Sim.selections`` when no other universe is attached.

        """
        with self._treant._read:
            return self._treant._state['mds']['default']

    @default.setter
    def default(self, value):
        with self._treant._write:
            if value is None or value in self:
                self._treant._state['mds']['default'] = value
            else:
                ValueError("'{}' not an existing "
                           "universe handle".format(value))

    def define(self, handle, pathtype='abs'):
        """Get the stored path to the topology and trajectory used for the
        specified universe.

        *Note*: Does no checking as to whether these paths are valid. To
                check this, try activating the universe.

        :Arguments:
            *handle*
                name of universe to get definition for

        :Keywords:
            *pathtype*
                type of path to return; 'abs' gives an absolute path,
                'rel' gives a path relative to the Sim's state file

        :Returns:
            *topology*
                path to the topology file
            *trajectory*
                list of paths to trajectory files
        """
        with self._treant._read:
            top = self._treant._state['mds']['universes'][handle]['top']
            outtop = {key: value for key, value in zip(self._filepaths, top)}

            trajs = self._treant._state['mds']['universes'][handle]['traj']
            outtraj = {key: [] for key in self._filepaths}

        for traj in trajs:
            for i, key in enumerate(self._filepaths):
                outtraj[key].append(traj[i])

        return outtop[pathtype], outtraj[pathtype]


=======
>>>>>>> 7162a994
class Selections(Limb):
    """Stored atom selections for the universe.

    Useful atom selections can be stored for the universe and recalled later.

    """
    _name = 'selections'

    def __repr__(self):
        return "<Selections({})>".format(
                {x: self.define(x) for x in self.keys()})

    def __str__(self):
        selections = self.keys()
        agg = "Selections"
        majsep = "="
        minsep = "-"
        subsep = "| "
        seplength = len(agg)

        if not self._treant._uname:
            out = "No universe attached; no Selections to show"
        elif not selections:
            out = "No selections for universe '{}'".format(
                self._treant._uname)
        else:
            out = agg + '\n'
            out = out + majsep * seplength + '\n'
            for selection in selections:
                out = out + "'{}'\n".format(selection)
                for item in self.define(selection):
                    out = out + subsep + "'{}'\n".format(item)
                out = out + minsep * seplength + '\n'

        return out

    def __getitem__(self, handle):
        """Get selection as an AtomGroup for given handle and the universe.

        Parameters
        ----------
        handle : str
            Name of selection to return as an AtomGroup.

        Returns
        -------
        AtomGroup
            The named selection as an AtomGroup of the universe.

        """
        return self.asAtomGroup(handle)

    def __setitem__(self, handle, selection):
        """Selection for the given handle and the active universe.

        """
        if isinstance(selection, (string_types, AtomGroup)):
            selection = [selection]
        self.add(handle, *selection)

    def __iter__(self):
        return self.keys().__iter__()

    def __delitem__(self, handle):
        """Remove stored selection for given handle and the active universe.

        """
        self.remove(handle)

    def add(self, handle, *selection):
        """Add an atom selection for the attached universe.

        AtomGroups are needed to obtain useful information from raw coordinate
        data. It is useful to store AtomGroup selections for later use, since
        they can be complex and atom order may matter.

        If a selection with the given *handle* already exists, it is replaced.

        Parameters
        ----------
        handle : str
            Name to use for the selection.
        selection : str, AtomGroup
            Selection string or AtomGroup; multiple selections may be given and
            their order will be preserved, which is useful for e.g. structural
            alignments.
        """
        # Conversion function, leave strings alone,
        # turn AtomGroups into their indices
        def conv(x):
            return x if isinstance(x, string_types) else x.indices

        selection = map(conv, selection)

        with self._treant._write:
            outsel = list()
            for sel in selection:
                if isinstance(sel, np.ndarray):
                    outsel.append(sel.tolist())
                elif isinstance(sel, string_types):
                    outsel.append(sel)

            seldict = self._treant._state['mdsynthesis']['sim']['selections']
            seldict[handle] = outsel

    def remove(self, *handle):
        """Remove an atom selection for the universe.

        If named selection doesn't exist, :exc:`KeyError` raised.

        Parameters
        ----------
        handle : str
            Name of selection(s) to remove.

        """
        with self._treant._write:
            seldict = self._treant._state['mdsynthesis']['sim']['selections']
            for item in handle:
                try:
                    del seldict[item]
                except KeyError:
                    raise KeyError("No such selection '{}'".format(item))

    def keys(self):
        """Return a list of all selection handles.

        """
        with self._treant._read:
            seldict = self._treant._state['mdsynthesis']['sim']['selections']
            return seldict.keys()

    def asAtomGroup(self, handle):
        """Get AtomGroup from universe from the given named selection.

        If named selection doesn't exist, :exc:`KeyError` raised.

        Parameters
        ----------
        handle : str
            Name of selection to return as an AtomGroup.

        Returns
        -------
        AtomGroup
            The named selection as an AtomGroup of the universe.
        """
        sel = self.define(handle)

        # Selections might be either
        # - a list of strings
        # - a list of indices

        ag = None
        for item in sel:
            if isinstance(item, string_types):
                if ag:
                    ag += self._treant.universe.select_atoms(item)
                else:
                    ag = self._treant.universe.select_atoms(item)
            else:
                if ag:
                    ag += self._treant.universe.atoms[item]
                else:
                    ag = self._treant.universe.atoms[item]

        return ag

    def define(self, handle):
        """Get selection definition for given handle.

        If named selection doesn't exist, :exc:`KeyError` raised.

        Parameters
        ----------
        handle : str
            Name of selection to get definition of.

        Returns
        -------
        definition : list
            list of strings defining the atom selection
        """
        with self._treant._read:
            seldict = self._treant._state['mdsynthesis']['sim']['selections']

        try:
            selstring = seldict[handle]
        except KeyError:
            raise KeyError("No such selection '{}'".format(handle))

        return selstring<|MERGE_RESOLUTION|>--- conflicted
+++ resolved
@@ -20,401 +20,6 @@
 from . import filesystem
 
 
-<<<<<<< HEAD
-class Universes(Limb):
-    """Manage the defined universes of the Sim.
-
-    Universes are interfaces to raw simulation data. The Sim can store
-    multiple universe definitions corresponding to different versions
-    of the same simulation output (e.g. post-processed trajectories derived
-    from the same raw trajectory). The Sim has at most one universe
-    definition that is "active" at one time, with stored selections for
-    this universe directly available via ``Sim.selections``.
-
-    The Sim can also store a preference for a "default" universe, which is
-    activated on a call to ``Sim.universe`` when no other universe is
-    active.
-
-    """
-    _name = 'universes'
-    _filepaths = ['abs', 'rel']
-
-    def __init__(self, sim):
-        super(Universes, self).__init__(sim)
-
-        # init state if tags not already there;
-        # if read-only, check that they are there,
-        # and raise exception if they are not
-        try:
-            with self._treant._write:
-                try:
-                    self._treant._state['mds']['universes']
-                except KeyError:
-                    self._treant._state['mds']['universes'] = dict()
-        except (IOError, OSError):
-            with self._treant._read:
-                try:
-                    self._treant._state['mds']['universes']
-                except KeyError:
-                    raise KeyError(
-                            ("Missing 'universes' data, and cannot write to "
-                             "Sim '{}'".format(self._treant.filepath)))
-
-    def __repr__(self):
-        return "<Universes({})>".format(self.keys())
-
-    def __str__(self):
-        universes = self.keys()
-        agg = "Universes"
-        majsep = "="
-        seplength = len(agg)
-
-        if not universes:
-            out = "No universes"
-        else:
-            out = agg + '\n'
-            out = out + majsep * seplength + '\n'
-            for universe in universes:
-                out = out + "'{}'".format(universe)
-                if self.default == universe:
-                    out = out + ' (default)'
-                if self._treant._uname == universe:
-                    out = out + ' (active)'
-                out = out + '\n'
-        return out
-
-    def __contains__(self, item):
-        return item in self.keys()
-
-    def __iter__(self):
-        return self.keys().__iter__()
-
-    def __getitem__(self, handle):
-        """Attach universe and return a reference to it.
-
-        :Arguments:
-            *handle*
-                given name for selecting the universe
-
-        :Returns:
-            *universe*
-                a reference to the newly attached universe
-        """
-        self.activate(handle)
-
-        return self._treant.universe
-
-    def __setitem__(self, handle, universe):
-        """Add a Universe object directly as a Universe definition.
-
-        Does not at the moment store any special init keywords used to create
-        the Universe originally.
-
-        """
-        top = universe.filename
-        try:
-            traj = universe.trajectory.filename
-        except AttributeError:
-            try:
-                traj = universe.trajectory.filenames
-            except AttributeError:
-                traj = []
-
-        self.add(handle, top, traj)
-
-    def add(self, handle, topology, *trajectory):
-        """Add a universe definition to the Sim object.
-
-        A universe is an MDAnalysis object that gives access to the details
-        of a simulation trajectory. A Sim object can contain multiple universe
-        definitions (topology and trajectory pairs), since it is often
-        convenient to have different post-processed versions of the same
-        raw trajectory.
-
-        Using an existing universe handle will replace the topology and
-        trajectory for that definition; selections for that universe will be
-        retained.
-
-        If there is no current default universe, then the added universe will
-        become the default.
-
-        :Arguments:
-            *handle*
-                given name for selecting the universe
-            *topology*
-                path to the topology file
-            *trajectory*
-                path to the trajectory file; multiple files may be given
-                and these will be used in order as frames for the trajectory
-
-        """
-        outtraj = []
-        for traj in trajectory:
-            if isinstance(traj, list):
-                for t in traj:
-                    outtraj.append(t)
-            else:
-                outtraj.append(traj)
-
-        with self._treant._write:
-            # if universe schema already exists, don't overwrite it
-            if handle not in self._treant._state['mds']['universes']:
-                self._treant._state['mds']['universes'][handle] = dict()
-
-            udict = self._treant._state['mds']['universes'][handle]
-
-            # add topology paths
-            udict['top'] = [os.path.abspath(topology),
-                            os.path.relpath(topology, self._treant.abspath)]
-
-            # add trajectory paths
-            udict['traj'] = list()
-            for segment in outtraj:
-                udict['traj'].append(
-                        [os.path.abspath(segment),
-                         os.path.relpath(segment, self._treant.abspath)])
-
-            # add selections schema
-            if 'sels' not in udict:
-                udict['sels'] = dict()
-
-            # add resnums schema
-            if 'resnums' not in udict:
-                udict['resnums'] = None
-
-            # if no default universe, make this default
-            if not self._treant._state['mds']['default']:
-                self._treant._state['mds']['default'] = handle
-
-            if not self.default:
-                self.default = handle
-
-    def remove(self, *handle):
-        """Remove a universe definition.
-
-        Also removes any selections associated with the universe.
-
-        :Arguments:
-            *handle*
-                name of universe(s) to delete
-        """
-        with self._treant._write:
-            for item in handle:
-                try:
-                    del self._treant._state['mds']['universes'][item]
-                except KeyError:
-                    raise KeyError(
-                            "No such universe '{}';".format(handle) +
-                            " nothing to remove.")
-
-                if self._treant._uname == item:
-                    self._treant._universe = None
-                    self._treant._uname = None
-
-                if self.default == item:
-                    self.default = None
-
-    def rename(self, handle, newname):
-        """Rename a universe definition.
-
-        :Arguments:
-            *handle*
-                name of universe to rename
-            *newname*
-                new name of universe
-        """
-        with self._treant._write:
-            if newname in self._treant._state['mds']['universes']:
-                raise ValueError("Universe '{}' already exixts; "
-                                 "remove it first".format(newname))
-
-            udicts = self._treant._state['mds']['universes']
-            try:
-                udicts[newname] = udicts.pop(handle)
-            except KeyError:
-                raise KeyError("No such universe '{}'; "
-                               "nothing to rename.".format(handle))
-
-        if self._treant._uname == handle:
-            self._treant._uname = newname
-
-            if self.default == handle:
-                self.default = newname
-
-    def keys(self):
-        """Get handles for all universe definitions as a list.
-
-        :Returns:
-            *handles*
-                list of all universe handles
-        """
-        with self._treant._read:
-            return self._treant._state['mds']['universes'].keys()
-
-    def activate(self, handle=None):
-        """Make the selected universe active.
-
-        Only one universe definition can be active in a Sim at one time. The
-        active universe can be accessed from ``Sim.universe``. Stored
-        selections for the active universe can be accessed as items in
-        ``Sim.selections``.
-
-        If no handle given, the default universe is loaded.
-
-        If a resnum definition exists for the universe, it is applied.
-
-        Raises :exc:`ValueError` if no handle given and no universe is set
-        as the default.
-
-        :Arguments:
-            *handle*
-                given name for selecting the universe; if ``None``, default
-                universe selected
-        """
-        if not handle:
-            handle = self.default
-
-        if handle:
-            uh = filesystem.Universehound(self, handle)
-            paths = uh.fetch()
-            topology = paths['top']
-            trajectory = paths['traj']
-
-            self._treant._universe = Universe(topology, *trajectory)
-            self._treant._uname = handle
-            self._apply_resnums()
-
-            # update the universe definition; will automatically build current
-            # path variants for each file
-            # if read-only, move on
-            try:
-                self.add(handle, topology, *trajectory)
-            except OSError:
-                warnings.warn(
-                    "Cannot update paths for universe '{}';".format(handle) +
-                    " state file is read-only.")
-        else:
-            raise ValueError("No handle given, and no default universe set;" +
-                             " no universe activated.")
-
-    @property
-    def current(self):
-        """Name of the currently active universe.
-
-        ``None`` indicates no universe is active.
-
-        """
-        return self._treant._uname
-
-    def deactivate(self):
-        """Deactivate the current universe.
-
-        Deactivating the current universe may be necessary to conserve
-        memory, since the universe can then be garbage collected.
-
-        """
-        self._treant._universe = None
-        self._treant._uname = None
-
-    def _apply_resnums(self):
-        """Apply resnum definition to active universe.
-
-        """
-        with self._treant._read:
-            udict = self._treant._state['mds']['universes'][self.current]
-            resnums = udict['resnums']
-
-        if resnums:
-            self._treant._universe.residues.set_resnums(np.array(resnums))
-
-    def resnums(self, handle, resnums):
-        """Define resnums for the given universe.
-
-        Resnums are useful for referring to residues by their canonical resid,
-        for instance that stored in the PDB. By giving a resnum definition
-        for the universe, this definition will be applied to the universe
-        on activation.
-
-        Will overwrite existing resnum definition if it exists.
-
-        :Arguments:
-            *handle*
-                name of universe to apply resnums to
-            *resnums*
-                array or list giving the resnum for each residue in the
-                topology, in atom index order; giving ``None`` will delete
-                resnum definition
-        """
-        with self._treant._write:
-            udict = self._treant._state['mds']['universes'][handle]
-            if resnums is None:
-                udict['resnums'] = None
-            else:
-                udict['resnums'] = list(resnums)
-
-            if handle == self._treant._uname:
-                self._apply_resnums()
-
-    @property
-    def default(self):
-        """The default universe.
-
-        Set to an existing universe handle to change.
-
-        The default universe is loaded on calls to ``Sim.universe`` or
-        ``Sim.selections`` when no other universe is attached.
-
-        """
-        with self._treant._read:
-            return self._treant._state['mds']['default']
-
-    @default.setter
-    def default(self, value):
-        with self._treant._write:
-            if value is None or value in self:
-                self._treant._state['mds']['default'] = value
-            else:
-                ValueError("'{}' not an existing "
-                           "universe handle".format(value))
-
-    def define(self, handle, pathtype='abs'):
-        """Get the stored path to the topology and trajectory used for the
-        specified universe.
-
-        *Note*: Does no checking as to whether these paths are valid. To
-                check this, try activating the universe.
-
-        :Arguments:
-            *handle*
-                name of universe to get definition for
-
-        :Keywords:
-            *pathtype*
-                type of path to return; 'abs' gives an absolute path,
-                'rel' gives a path relative to the Sim's state file
-
-        :Returns:
-            *topology*
-                path to the topology file
-            *trajectory*
-                list of paths to trajectory files
-        """
-        with self._treant._read:
-            top = self._treant._state['mds']['universes'][handle]['top']
-            outtop = {key: value for key, value in zip(self._filepaths, top)}
-
-            trajs = self._treant._state['mds']['universes'][handle]['traj']
-            outtraj = {key: [] for key in self._filepaths}
-
-        for traj in trajs:
-            for i, key in enumerate(self._filepaths):
-                outtraj[key].append(traj[i])
-
-        return outtop[pathtype], outtraj[pathtype]
-
-
-=======
->>>>>>> 7162a994
 class Selections(Limb):
     """Stored atom selections for the universe.
 
