--- conflicted
+++ resolved
@@ -229,11 +229,7 @@
         The name of a Container need not be unique with respect to other
         Containers, but is used as part of Container's displayed
         representation.
-<<<<<<< HEAD
-        
-=======
-
->>>>>>> 889e9f98
+
         """
         return os.path.basename(os.path.dirname(self._containerfile.filename))
 
@@ -244,11 +240,7 @@
         The name of a Container need not be unique with respect to other
         Containers, but is used as part of Container's displayed
         representation.
-<<<<<<< HEAD
-        
-=======
-
->>>>>>> 889e9f98
+
         """
         olddir = os.path.dirname(self._containerfile.filename)
         newdir = os.path.join(os.path.dirname(olddir), name)
